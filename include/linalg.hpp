#ifndef LINALG_HPP
#define LINALG_HPP

#include <string>
#include <sstream>
#include <stdexcept>
#include <cmath>
#include <tuple>
#include <algorithm>
#include <iterator>
#include <random>
#include <Eigen/Dense>
#include <boost/multiprecision/mpfr.hpp>
#include <boost/multiprecision/eigen.hpp>
#include <duals/duals.hpp>
#include <duals/dualMP.hpp>
#include <duals/dualMatrix.hpp>
#include <duals/eigen.hpp>

/*
 * Various linear algebra functions.
 *
 * Authors:
 *     Kee-Myoung Nam, Department of Systems Biology, Harvard Medical School
 * Last updated:
<<<<<<< HEAD
 *     11/29/2019
=======
 *     11/26/2019
>>>>>>> 94173bb0
 */
using namespace Eigen;
using boost::multiprecision::number;
using boost::multiprecision::mpfr_float_backend;
using boost::multiprecision::expression_template_option;
using boost::multiprecision::et_on;
using boost::multiprecision::et_off;
typedef number<mpfr_float_backend<30>, et_on> mpfr_30;
typedef number<mpfr_float_backend<60>, et_on> mpfr_60;
typedef number<mpfr_float_backend<100>, et_on> mpfr_100;
typedef number<mpfr_float_backend<200>, et_on> mpfr_200;
typedef number<mpfr_float_backend<30>, et_off> mpfr_30_noet;
typedef number<mpfr_float_backend<60>, et_off> mpfr_60_noet;
typedef number<mpfr_float_backend<100>, et_off> mpfr_100_noet;
typedef number<mpfr_float_backend<200>, et_off> mpfr_200_noet;
using Duals::DualNumber;
using Duals::DualMP;
using Duals::DualMatrix;

template <typename T>
bool isclose(T a, T b, T tol)
{
    /*
     * Return true if abs(a - b) < tol.
     */
    T c = a - b;
    return ((c >= 0.0 && c < tol) || (c < 0.0 && -c < tol));
}

template <typename T>
std::pair<Matrix<T, Dynamic, Dynamic>, PermutationMatrix<Dynamic, Dynamic> >
    permuteRowsAndColumns(const Ref<const Matrix<T, Dynamic, Dynamic> >& A, std::mt19937& rng)
{
    /*
     * Permute the rows and columns of a matrix, and return the result 
     * and the permutation matrix. 
     */
    unsigned n = A.rows();
    PermutationMatrix<Dynamic, Dynamic> perm(n);
    perm.setIdentity();
    std::shuffle(perm.indices().data(), perm.indices().data() + perm.indices().size(), rng);
    return std::make_pair(perm * A * perm, perm); 
}

template <typename T>
Matrix<T, Dynamic, Dynamic> signedStirlingNumbersOfFirstKindByFactorial(unsigned n)
{
    /*
     * Return a lower-triangular matrix whose (i,j)-th entry is the
     * signed Stirling number of the first kind divided by i!,
     * s(i,j) / i!, for i >= j.
     */
    Matrix<T, Dynamic, Dynamic> S = Matrix<T, Dynamic, Dynamic>::Zero(n+1, n+1);

    // Initialize by setting S(0,0) = 1, S(k,0) = S(0,k) = 0
    S.row(0) = Matrix<T, 1, Dynamic>::Zero(1, n+1);
    S.col(0) = Matrix<T, Dynamic, 1>::Zero(n+1, 1);
    S(0,0) = 1.0;

    // Apply recurrence relation:
    // S(i,j) = s(i,j) / i! = -(i-1) * s(i-1,j) / i! + s(i-1,j-1) / i!
    //        = -((i-1) / i) * s(i-1,j) / (i-1)! + (1 / i) * s(i-1,j-1) / i!
    //        = -((i-1) / i) * S(i-1,j) + (1 / i) * S(i-1,j-1)
    for (unsigned i = 1; i < n+1; i++)
    {
        for (unsigned j = 1; j < i+1; j++)
            S(i,j) = -((i - 1.0) / i) * S(i-1,j) + (1.0 / i) * S(i-1,j-1);
    }

    // Return with row 0 and column 0 excised
    return S.block(1, 1, n, n);
}

namespace linalg_internal {

template <typename StdType, typename BoostMPFRType>
Matrix<BoostMPFRType, Dynamic, Dynamic> convert(const Ref<const Matrix<StdType, Dynamic, Dynamic> >& A)
{
    /*
     * Convert a matrix with double scalars into a matrix with the given Boost
     * multiprecision floating point types. 
     */
    Matrix<BoostMPFRType, Dynamic, Dynamic> B(A.rows(), A.cols());
    for (unsigned i = 0; i < A.rows(); ++i)
    {
        for (unsigned j = 0; j < A.cols(); ++j)
        {
            std::stringstream ss;
            ss << std::setprecision(std::numeric_limits<StdType>::max_digits10);
            ss << A(i,j);
            BoostMPFRType x(ss.str());
            B(i,j) = x;
        }
    }
    return B;
}

template <unsigned N, expression_template_option ET>
Matrix<DualMP<N, ET>, Dynamic, Dynamic> convertDual(const Ref<const MatrixXDual>& A)
{
    /*
     * Convert a matrix with DualNumber scalars into a matrix with DualMP types
     * with the given precision.
     */
    Matrix<DualMP<N, ET>, Dynamic, Dynamic> B(A.rows(), A.cols());
    for (unsigned i = 0; i < A.rows(); ++i)
    {
        for (unsigned j = 0; j < A.cols(); ++j)
        {
            std::stringstream ssx, ssd;
            ssx << std::setprecision(std::numeric_limits<double>::max_digits10);
            ssd << std::setprecision(std::numeric_limits<double>::max_digits10);
            ssx << A(i,j).x();
            ssd << A(i,j).d();
            number<mpfr_float_backend<N>, ET> x(ssx.str());
            number<mpfr_float_backend<N>, ET> d(ssd.str());
            B(i,j) = DualMP<N, ET>(x, d);
        }
    }
    return B;
} 

template <typename T>
Matrix<T, Dynamic, Dynamic> nullspaceSVD(const Ref<const Matrix<T, Dynamic, Dynamic> >& A, T sv_tol)
{
    /*
     * Return a matrix whose columns form a basis for the nullspace of A.
     */
    // Perform a full singular value decomposition of A
    Eigen::BDCSVD<Matrix<T, Dynamic, Dynamic> > sv_decomp(A, Eigen::ComputeFullU | Eigen::ComputeFullV);

    // Initialize nullspace basis matrix
    Matrix<T, Dynamic, Dynamic> nullmat;
    unsigned ncols = 0;
    unsigned nrows = A.cols();

    // Run through the singular values of A (in ascending order) ...
    Matrix<T, Dynamic, Dynamic> S = sv_decomp.singularValues();
    Matrix<T, Dynamic, Dynamic> V = sv_decomp.matrixV();
    unsigned nsingvals = S.rows();
    unsigned j = nsingvals - 1;
    while (isclose<T>(S(j), 0.0, sv_tol) && j >= 0)
    {
        // ... and grab the columns of V that correspond to the zero
        // singular values
        ncols += 1;
        nullmat.resize(nrows, ncols);
        nullmat.col(ncols - 1) = V.col(j);
        j--;
    }

    return nullmat;
}

template <typename T>
std::pair<Matrix<T, Dynamic, 1>, T> spanningTreeWeightVector(const Ref<const Matrix<T, Dynamic, Dynamic> >& laplacian)
{
    /*
     * Use the recurrence of Chebotarev & Agaev (Lin Alg Appl, 2002, Eqs. 17-18)
     * for the spanning tree weight vector of the given Laplacian matrix.
     *
     * This function does not check that the given matrix is indeed a
     * valid row Laplacian matrix (zero row sums, positive diagonal,
     * negative off-diagonal). 
     */
    unsigned dim = laplacian.rows();
    Matrix<T, Dynamic, Dynamic> identity = Matrix<T, Dynamic, Dynamic>::Identity(dim, dim);
    Matrix<T, Dynamic, Dynamic> weights = Matrix<T, Dynamic, Dynamic>::Identity(dim, dim);
    for (unsigned k = 1; k < dim; ++k)
    {
        T K(k);   // Need to cast as type T (to accommodate boost::multiprecision types)
        T sigma = (laplacian * weights).trace() / K;
        weights = -laplacian * weights + sigma * identity;
    }

    // Return the row of the weight matrix whose product with the (negative transpose of)
    // Laplacian matrix has the smallest norm
    Matrix<T, Dynamic, 1> sqnorm = (weights * (-laplacian)).rowwise().squaredNorm();
    unsigned min_i = 0;
    for (unsigned i = 1; i < sqnorm.size(); ++i)
    {
        if (sqnorm(i) < sqnorm(min_i)) min_i = i;
    }
    return std::make_pair(weights.row(min_i), sqnorm(min_i));
}

std::pair<DualMatrix, double> spanningTreeWeightVector(const DualMatrix& laplacian)
{
    /*
     * Use the recurrence of Chebotarev & Agaev (Lin Alg Appl, 2002, Eqs. 17-18)
     * for the spanning tree weight vector of the given Laplacian matrix. 
     *
     * This function does not check that the given matrix is indeed a
     * valid row Laplacian matrix (zero row sums, positive diagonal, 
     * negative off-diagonal).
     */
    unsigned dim = laplacian.rows();
    DualMatrix identity = Duals::Identity(dim);
    DualMatrix weights = Duals::IdentityZeroDerivative(dim);
    for (unsigned k = 1; k < dim; ++k)
        weights = -laplacian * weights + (identity.multiplyByTrace(laplacian * weights)) / k;

    // Return the row of the weight matrix whose product with the (negative transpose of)
    // Laplacian matrix has the smallest norm
    VectorXd sqnorm = (weights.X() * (-laplacian.X())).rowwise().squaredNorm();
    unsigned min_i = 0;
    for (unsigned i = 1; i < sqnorm.size(); ++i)
    {
        if (sqnorm(i) < sqnorm(min_i)) min_i = i;
    }
    return std::make_pair(weights.row(min_i), sqnorm(min_i));
}

}   // namespace linalg_internal

template <typename T>
Matrix<T, Dynamic, Dynamic> nullspaceSVD(const Ref<const Matrix<T, Dynamic, Dynamic> >& A, T sv_tol)
{
    /*
     * Return a matrix whose columns form a basis for the nullspace of A.
     */
    // Get the maximum precision of the given scalar type
    unsigned prec = std::numeric_limits<T>::max_digits10;

    // Try obtaining the nullspace at the given precision
    Matrix<T, Dynamic, Dynamic> nullspace = linalg_internal::nullspaceSVD<T>(A, sv_tol);

    // While the nullspace was not successfully computed ...
    while (nullspace.cols() == 0)
    {
        // Update the precision of the type and re-compute the nullspace
        if (prec <= std::numeric_limits<double>::max_digits10)
        {
            prec = 30;
            Matrix<mpfr_30, Dynamic, Dynamic> B = linalg_internal::convert<T, mpfr_30>(A);
            nullspace = linalg_internal::nullspaceSVD<mpfr_30>(B, sv_tol).template cast<T>();
        }
        else if (prec <= 30)
        {
            prec = 60;
            Matrix<mpfr_60, Dynamic, Dynamic> B = linalg_internal::convert<T, mpfr_60>(A);
            nullspace = linalg_internal::nullspaceSVD<mpfr_60>(B, sv_tol).template cast<T>();
        }
        else if (prec <= 60)
        {
            prec = 100;
            Matrix<mpfr_100, Dynamic, Dynamic> B = linalg_internal::convert<T, mpfr_100>(A);
            nullspace = linalg_internal::nullspaceSVD<mpfr_100>(B, sv_tol).template cast<T>();
        }
        else if (prec <= 100)
        {
            prec = 200;
            Matrix<mpfr_200, Dynamic, Dynamic> B = linalg_internal::convert<T, mpfr_200>(A);
            nullspace = linalg_internal::nullspaceSVD<mpfr_200>(B, sv_tol).template cast<T>();
        }
        else
        {
            throw std::runtime_error("Nullspace was not successfully computed with 200-digit floats");
        }
    }
    return nullspace;
}

template <typename T>
Matrix<T, Dynamic, 1> spanningTreeWeightVector(const Ref<const Matrix<T, Dynamic, Dynamic> >& laplacian,
                                               T ztol, unsigned min_prec = 15)
{
    /*
     * Use the recurrence of Chebotarev & Agaev (Lin Alg Appl, 2002, Eqs. 17-18)
     * for the spanning tree weight vector of the given Laplacian matrix.
     *
     * This function does not check that the given matrix is indeed a
     * valid row Laplacian matrix (zero row sums, positive diagonal,
     * negative off-diagonal). 
     */
    // Get the maximum precision of the given scalar type
    unsigned prec = std::numeric_limits<T>::max_digits10;

    // Check that the precision of the given scalar type exceeds the minimum 
    // required precision for the computation
    Matrix<T, Dynamic, 1> weights;
    T min_sqnorm;
    if (prec < min_prec)
    {
        if (min_prec <= 30)
        {
            prec = 30;
            Matrix<mpfr_30, Dynamic, Dynamic> B = linalg_internal::convert<T, mpfr_30>(laplacian);
            std::pair<Matrix<mpfr_30, Dynamic, 1>, mpfr_30> result = linalg_internal::spanningTreeWeightVector<mpfr_30>(B);
            weights = result.first.template cast<T>();
            min_sqnorm = result.second.convert_to<T>();
        }
        else if (min_prec <= 60)
        {
            prec = 60;
            Matrix<mpfr_60, Dynamic, Dynamic> B = linalg_internal::convert<T, mpfr_60>(laplacian);
            std::pair<Matrix<mpfr_60, Dynamic, 1>, mpfr_60> result = linalg_internal::spanningTreeWeightVector<mpfr_60>(B);
            weights = result.first.template cast<T>();
            min_sqnorm = result.second.convert_to<T>();
        }
        else if (min_prec <= 100)
        {
            prec = 100;
            Matrix<mpfr_100, Dynamic, Dynamic> B = linalg_internal::convert<T, mpfr_100>(laplacian);
            std::pair<Matrix<mpfr_100, Dynamic, 1>, mpfr_100> result = linalg_internal::spanningTreeWeightVector<mpfr_100>(B);
            weights = result.first.template cast<T>();
            min_sqnorm = result.second.convert_to<T>();
        }
        else if (min_prec <= 200)
        {
            prec = 200;
            Matrix<mpfr_200, Dynamic, Dynamic> B = linalg_internal::convert<T, mpfr_200>(laplacian);
            std::pair<Matrix<mpfr_200, Dynamic, 1>, mpfr_200> result = linalg_internal::spanningTreeWeightVector<mpfr_200>(B);
            weights = result.first.template cast<T>();
            min_sqnorm = result.second.convert_to<T>();
        }
        else
        {
            throw std::invalid_argument("Minimum precision exceeds 200 digits");
        }
    }
    else
    {
        std::tie(weights, min_sqnorm) = linalg_internal::spanningTreeWeightVector<T>(laplacian);
    }

    // While the nullspace was not successfully computed ...
    while (min_sqnorm >= ztol)
    {
        // Update the precision of the type and re-compute the nullspace
        if (prec <= std::numeric_limits<double>::max_digits10)
        {
            prec = 30;
            Matrix<mpfr_30, Dynamic, Dynamic> B = linalg_internal::convert<T, mpfr_30>(laplacian);
            std::pair<Matrix<mpfr_30, Dynamic, 1>, mpfr_30> result = linalg_internal::spanningTreeWeightVector<mpfr_30>(B);
            weights = result.first.template cast<T>();
            min_sqnorm = result.second.convert_to<T>();
        }
        else if (prec <= 30)
        {
            prec = 60;
            Matrix<mpfr_60, Dynamic, Dynamic> B = linalg_internal::convert<T, mpfr_60>(laplacian);
            std::pair<Matrix<mpfr_60, Dynamic, 1>, mpfr_60> result = linalg_internal::spanningTreeWeightVector<mpfr_60>(B);
            weights = result.first.template cast<T>();
            min_sqnorm = result.second.convert_to<T>();
        }
        else if (prec <= 60)
        {
            prec = 100;
            Matrix<mpfr_100, Dynamic, Dynamic> B = linalg_internal::convert<T, mpfr_100>(laplacian);
            std::pair<Matrix<mpfr_100, Dynamic, 1>, mpfr_100> result = linalg_internal::spanningTreeWeightVector<mpfr_100>(B);
            weights = result.first.template cast<T>();
            min_sqnorm = result.second.convert_to<T>();
        }
        else if (prec <= 100)
        {
            prec = 200;
            Matrix<mpfr_200, Dynamic, Dynamic> B = linalg_internal::convert<T, mpfr_200>(laplacian);
            std::pair<Matrix<mpfr_200, Dynamic, 1>, mpfr_200> result = linalg_internal::spanningTreeWeightVector<mpfr_200>(B);
            weights = result.first.template cast<T>();
            min_sqnorm = result.second.convert_to<T>();
        }
        else
        {
            throw std::runtime_error("Spanning tree weights were not successfully computed with 200-digit floats");
        }
    }

    return weights;
}

template <expression_template_option ET = et_off>
VectorXDual spanningTreeWeightVectorDual(const Ref<const MatrixXDual>& laplacian,
                                         double ztol, unsigned min_prec = 15)
{
    /*
     * Use the recurrence of Chebotarev & Agaev (Lin Alg Appl, 2002, Eqs. 17-18)
     * for the spanning tree weight vector of the given Laplacian matrix,
     * which is specified in dual numbers. 
     *
     * This function does not check that the given matrix is indeed a
     * valid row Laplacian matrix (zero row sums, positive diagonal,
     * negative off-diagonal). 
     */
    // Get the maximum precision of the given scalar type
    unsigned prec = std::numeric_limits<double>::max_digits10;

    // Check that the precision of the given scalar type exceeds the minimum 
    // required precision for the computation
    VectorXDual weights(laplacian.rows());
    double min_sqnorm;
    if (prec < min_prec)
    {
        if (min_prec <= 30)
        {
            prec = 30;
            Matrix<DualMP<30, ET>, Dynamic, Dynamic> B = linalg_internal::convertDual<30, ET>(laplacian);
            std::pair<Matrix<DualMP<30, ET>, Dynamic, 1>, DualMP<30, ET> > result
                = linalg_internal::spanningTreeWeightVector<DualMP<30, ET> >(B);
            for (unsigned i = 0; i < laplacian.rows(); ++i)
            {
                weights(i) = DualNumber(
                    result.first(i).x().template convert_to<double>(),
                    result.first(i).d().template convert_to<double>()
                );
            }
            min_sqnorm = result.second.x().template convert_to<double>();
        }
        else if (min_prec <= 60)
        {
            prec = 60;
            Matrix<DualMP<60, ET>, Dynamic, Dynamic> B = linalg_internal::convertDual<60, ET>(laplacian);
            std::pair<Matrix<DualMP<60, ET>, Dynamic, 1>, DualMP<60, ET> > result
                = linalg_internal::spanningTreeWeightVector<DualMP<60, ET> >(B);
            for (unsigned i = 0; i < laplacian.rows(); ++i)
            {
                weights(i) = DualNumber(
                    result.first(i).x().template convert_to<double>(),
                    result.first(i).d().template convert_to<double>()
                );
            }
            min_sqnorm = result.second.x().template convert_to<double>();
        }
        else if (min_prec <= 100)
        {
            prec = 100;
            Matrix<DualMP<100, ET>, Dynamic, Dynamic> B = linalg_internal::convertDual<100, ET>(laplacian);
            std::pair<Matrix<DualMP<100, ET>, Dynamic, 1>, DualMP<100, ET> > result
                = linalg_internal::spanningTreeWeightVector<DualMP<100, ET> >(B);
            for (unsigned i = 0; i < laplacian.rows(); ++i)
            {
                weights(i) = DualNumber(
                    result.first(i).x().template convert_to<double>(),
                    result.first(i).d().template convert_to<double>()
                );
            }
            min_sqnorm = result.second.x().template convert_to<double>();
        }
        else if (min_prec <= 200)
        {
            prec = 200;
            Matrix<DualMP<200, ET>, Dynamic, Dynamic> B = linalg_internal::convertDual<200, ET>(laplacian);
            std::pair<Matrix<DualMP<200, ET>, Dynamic, 1>, DualMP<200, ET> > result
                = linalg_internal::spanningTreeWeightVector<DualMP<200, ET> >(B);
            for (unsigned i = 0; i < laplacian.rows(); ++i)
            {
                weights(i) = DualNumber(
                    result.first(i).x().template convert_to<double>(),
                    result.first(i).d().template convert_to<double>()
                );
            }
            min_sqnorm = result.second.x().template convert_to<double>();
        }
        else
        {
            throw std::invalid_argument("Minimum precision exceeds 200 digits");
        }
    }
    else
    {
        std::pair<VectorXDual, DualNumber> result = linalg_internal::spanningTreeWeightVector<DualNumber>(laplacian);
        weights = result.first;
        min_sqnorm = result.second.x();
    }

    // While the nullspace was not successfully computed ...
    while (min_sqnorm >= ztol)
    {
        // Update the precision of the type and re-compute the nullspace
        if (prec <= std::numeric_limits<double>::max_digits10)
        {
            prec = 30;
            Matrix<DualMP<30, ET>, Dynamic, Dynamic> B = linalg_internal::convertDual<30, ET>(laplacian);
            std::pair<Matrix<DualMP<30, ET>, Dynamic, 1>, DualMP<30, ET> > result
                = linalg_internal::spanningTreeWeightVector<DualMP<30, ET> >(B);
            for (unsigned i = 0; i < laplacian.rows(); ++i)
            {
                weights(i) = DualNumber(
                    result.first(i).x().template convert_to<double>(),
                    result.first(i).d().template convert_to<double>()
                );
            }
            min_sqnorm = result.second.x().template convert_to<double>();
        }
        else if (prec <= 30)
        {
            prec = 60;
            Matrix<DualMP<60, ET>, Dynamic, Dynamic> B = linalg_internal::convertDual<60, ET>(laplacian);
            std::pair<Matrix<DualMP<60, ET>, Dynamic, 1>, DualMP<60, ET> > result 
                = linalg_internal::spanningTreeWeightVector<DualMP<60, ET> >(B);
            for (unsigned i = 0; i < laplacian.rows(); ++i)
            {
                weights(i) = DualNumber(
                    result.first(i).x().template convert_to<double>(),
                    result.first(i).d().template convert_to<double>()
                );
            }
            min_sqnorm = result.second.x().template convert_to<double>();
        }
        else if (prec <= 60)
        {
            prec = 100;
            Matrix<DualMP<100, ET>, Dynamic, Dynamic> B = linalg_internal::convertDual<100, ET>(laplacian);
            std::pair<Matrix<DualMP<100, ET>, Dynamic, 1>, DualMP<100, ET> > result
                = linalg_internal::spanningTreeWeightVector<DualMP<100, ET> >(B);
            for (unsigned i = 0; i < laplacian.rows(); ++i)
            {
                weights(i) = DualNumber(
                    result.first(i).x().template convert_to<double>(),
                    result.first(i).d().template convert_to<double>()
                );
            }
            min_sqnorm = result.second.x().template convert_to<double>();
        }
        else if (prec <= 100)
        {
            prec = 200;
            Matrix<DualMP<200, ET>, Dynamic, Dynamic> B = linalg_internal::convertDual<200, ET>(laplacian);
            std::pair<Matrix<DualMP<200, ET>, Dynamic, 1>, DualMP<200, ET> > result
                = linalg_internal::spanningTreeWeightVector<DualMP<200, ET> >(B);
            for (unsigned i = 0; i < laplacian.rows(); ++i)
            {
                weights(i) = DualNumber(
                    result.first(i).x().template convert_to<double>(),
                    result.first(i).d().template convert_to<double>()
                );
            }
            min_sqnorm = result.second.x().template convert_to<double>();
        }
        else
        {
            throw std::runtime_error("Spanning tree weights were not successfully computed with 200-digit floats");
        }
    }
    return weights;
}

#endif<|MERGE_RESOLUTION|>--- conflicted
+++ resolved
@@ -23,11 +23,7 @@
  * Authors:
  *     Kee-Myoung Nam, Department of Systems Biology, Harvard Medical School
  * Last updated:
-<<<<<<< HEAD
  *     11/29/2019
-=======
- *     11/26/2019
->>>>>>> 94173bb0
  */
 using namespace Eigen;
 using boost::multiprecision::number;
